# ARG BUILD_ARCH=amd64
# FROM ${BUILD_ARCH}/debian:buster-slim
# ARG BUILD_ARCH=amd64

# # Install system dependencies
# RUN apt-get update && \
#     apt-get install --no-install-recommends --yes \
#     libgfortran3 sox

# # Install pre-built mitlm
# ADD mitlm-0.4.2-${BUILD_ARCH}.tar.gz /
# RUN mv /mitlm/bin/* /usr/bin/
# RUN mv /mitlm/lib/* /usr/lib/

# # Install pre-built phonetisaurus
# ADD phonetisaurus-2019-${BUILD_ARCH}.tar.gz /usr/

# COPY pyinstaller/dist/* /usr/lib/rhasspyasr_pocketsphinx_hermes/
# COPY debian/bin/* /usr/bin/

# ENTRYPOINT ["/usr/bin/rhasspy-asr-pocketsphinx-hermes"]

ARG BUILD_ARCH=amd64
FROM ${BUILD_ARCH}/python:3.7-alpine as build
<<<<<<< HEAD

RUN apk add --no-cache build-base swig

ENV VENV=/usr/.venv

RUN python3 -m venv $VENV
RUN $VENV/bin/pip3 install --upgrade pip

=======

RUN apk add --no-cache build-base swig

ENV VENV=/usr/.venv

RUN python3 -m venv $VENV
RUN $VENV/bin/pip3 install --upgrade pip

>>>>>>> 9ccb840d
COPY requirements_rhasspy.txt requirements.txt /tmp/
RUN $VENV/bin/pip3 install https://github.com/synesthesiam/pocketsphinx-python/releases/download/v1.0/pocketsphinx-python.tar.gz
RUN $VENV/bin/pip3 install -r /tmp/requirements_rhasspy.txt
RUN $VENV/bin/pip3 install -r /tmp/requirements.txt

# -----------------------------------------------------------------------------

ARG BUILD_ARCH=amd64
FROM ${BUILD_ARCH}/python:3.7-alpine

RUN apk add --no-cache sox

WORKDIR /usr
COPY --from=build /usr/.venv /usr/.venv/

COPY **/*.py rhasspyasr_pocketsphinx_hermes/

ENTRYPOINT ["/usr/.venv/bin/python3", "-m", "rhasspyasr_pocketsphinx_hermes"]<|MERGE_RESOLUTION|>--- conflicted
+++ resolved
@@ -22,25 +22,12 @@
 
 ARG BUILD_ARCH=amd64
 FROM ${BUILD_ARCH}/python:3.7-alpine as build
-<<<<<<< HEAD
-
 RUN apk add --no-cache build-base swig
 
 ENV VENV=/usr/.venv
 
 RUN python3 -m venv $VENV
 RUN $VENV/bin/pip3 install --upgrade pip
-
-=======
-
-RUN apk add --no-cache build-base swig
-
-ENV VENV=/usr/.venv
-
-RUN python3 -m venv $VENV
-RUN $VENV/bin/pip3 install --upgrade pip
-
->>>>>>> 9ccb840d
 COPY requirements_rhasspy.txt requirements.txt /tmp/
 RUN $VENV/bin/pip3 install https://github.com/synesthesiam/pocketsphinx-python/releases/download/v1.0/pocketsphinx-python.tar.gz
 RUN $VENV/bin/pip3 install -r /tmp/requirements_rhasspy.txt
