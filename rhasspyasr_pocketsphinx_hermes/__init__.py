"""Hermes MQTT server for Rhasspy ASR using Pocketsphinx"""
import io
import json
import logging
import subprocess
import typing
import wave
from pathlib import Path

import attr
import rhasspyasr_pocketsphinx
from rhasspyasr import Transcriber
from rhasspyhermes.asr import (
    AsrError,
    AsrStartListening,
    AsrStopListening,
    AsrTextCaptured,
    AsrToggleOff,
    AsrToggleOn,
    AsrTrain,
    AsrTrainSuccess,
)
from rhasspyhermes.audioserver import AudioFrame
from rhasspyhermes.base import Message
from rhasspyhermes.g2p import G2pError, G2pPhonemes, G2pPronounce, G2pPronunciation
from rhasspysilence import VoiceCommandRecorder, VoiceCommandResult, WebRtcVadRecorder

_LOGGER = logging.getLogger(__name__)

# -----------------------------------------------------------------------------


<<<<<<< HEAD
@attr.s
=======
class MissingWordPronunciationsException(Exception):
    """Raised when missing word pronunciations and no g2p model."""

    def __init__(self, words: typing.List[str]):
        super().__init__(self)
        self.words = words

    def __repr__(self):
        return f"Missing pronunciations for: {self.words}"


@attr.s(auto_attribs=True)
>>>>>>> 8d36d868
class SessionInfo:
    """Information about an open session."""

    sessionId: str
    recorder: VoiceCommandRecorder
    transcription_sent: bool = False


# -----------------------------------------------------------------------------


class AsrHermesMqtt:
    """Hermes MQTT server for Rhasspy ASR using Pocketsphinx."""

    def __init__(
        self,
        client,
        transcriber_factory: typing.Callable[[], Transcriber],
        dictionary: Path,
        language_model: Path,
        base_dictionaries: typing.Optional[typing.List[Path]] = None,
        dictionary_word_transform: typing.Optional[typing.Callable[[str], str]] = None,
        g2p_model: typing.Optional[Path] = None,
        g2p_word_transform: typing.Optional[typing.Callable[[str], str]] = None,
        siteIds: typing.Optional[typing.List[str]] = None,
        enabled: bool = True,
        sample_rate: int = 16000,
        sample_width: int = 2,
        channels: int = 1,
        make_recorder: typing.Callable[[], VoiceCommandRecorder] = None,
    ):
        self.client = client
        self.make_transcriber = transcriber_factory
        self.transcriber: typing.Optional[Transcriber] = None
        self.dictionary = dictionary
        self.language_model = language_model
        self.base_dictionaries = base_dictionaries or []
        self.dictionary_word_transform = dictionary_word_transform
        self.g2p_model = g2p_model
        self.g2p_word_transform = g2p_word_transform
        self.siteIds = siteIds or []
        self.enabled = enabled

        # Required audio format
        self.sample_rate = sample_rate
        self.sample_width = sample_width
        self.channels = channels

        # No timeout
        def default_recorder():
            return WebRtcVadRecorder(max_seconds=None)

        self.make_recorder = make_recorder or default_recorder

        # WAV buffers for each session
        self.sessions: typing.Dict[str, SessionInfo] = {}

        # Topic to listen for WAV chunks on
        self.audioframe_topics: typing.List[str] = [
            AudioFrame.topic(siteId=siteId) for siteId in self.siteIds
        ]

        self.first_audio: bool = True

    # -------------------------------------------------------------------------

    def start_listening(self, message: AsrStartListening):
        """Start recording audio data for a session."""
        session = self.sessions.get(message.sessionId)
        if not session:
            session = SessionInfo(
                sessionId=message.sessionId, recorder=self.make_recorder()
            )
            self.sessions[message.sessionId] = session

        # Start session
        assert session
        session.recorder.start()
        _LOGGER.debug("Starting listening (sessionId=%s)", message.sessionId)
        self.first_audio = True

    def stop_listening(
        self, message: AsrStopListening
    ) -> typing.Iterable[typing.Union[AsrTextCaptured, AsrError]]:
        """Stop recording audio data for a session."""
        try:
            session = self.sessions.pop(message.sessionId, None)
            if session:
                # Stop session
                audio_data = session.recorder.stop()
                if not session.transcription_sent and audio_data:
                    # Send transcription
                    session.transcription_sent = True

                    yield self.transcribe(
                        audio_data, siteId=message.siteId, sessionId=message.sessionId
                    )

            _LOGGER.debug("Stopping listening (sessionId=%s)", message.sessionId)
        except Exception as e:
            _LOGGER.exception("stop_listening")
            yield AsrError(
                error=str(e),
                context=repr(self.transcriber),
                siteId=message.siteId,
                sessionId=message.sessionId,
            )

    def handle_audio_frame(
        self, wav_bytes: bytes, siteId: str = "default"
    ) -> typing.Iterable[typing.Union[AsrTextCaptured, AsrError]]:
        """Process single frame of WAV audio"""
        audio_data = self.maybe_convert_wav(wav_bytes)

        # Add to every open session
        for sessionId, session in self.sessions.items():
            try:
                command = session.recorder.process_chunk(audio_data)
                if command and (command.result == VoiceCommandResult.SUCCESS):
                    assert command.audio_data is not None
                    _LOGGER.debug(
                        "Voice command recorded for session %s (%s byte(s))",
                        sessionId,
                        len(command.audio_data),
                    )

                    session.transcription_sent = True

                    yield self.transcribe(
                        command.audio_data, siteId=siteId, sessionId=sessionId
                    )

                    # Reset session (but keep open)
                    session.recorder.stop()
                    session.recorder.start()
            except Exception as e:
                _LOGGER.exception("handle_audio_frame")
                yield AsrError(
                    error=str(e),
                    context=repr(self.transcriber),
                    siteId=siteId,
                    sessionId=sessionId,
                )

    def transcribe(
        self, audio_data: bytes, siteId: str = "default", sessionId: str = ""
    ) -> typing.Union[AsrTextCaptured, AsrError]:
        """Transcribe audio data and publish captured text."""
        try:
            if not self.transcriber:
                self.transcriber = self.make_transcriber()

            with io.BytesIO() as wav_buffer:
                wav_file: wave.Wave_write = wave.open(wav_buffer, mode="wb")
                with wav_file:
                    wav_file.setframerate(self.sample_rate)
                    wav_file.setsampwidth(self.sample_width)
                    wav_file.setnchannels(self.channels)
                    wav_file.writeframesraw(audio_data)

                transcription = self.transcriber.transcribe_wav(wav_buffer.getvalue())
                if transcription:
                    # Actual transcription
                    return AsrTextCaptured(
                        text=transcription.text,
                        likelihood=transcription.likelihood,
                        seconds=transcription.transcribe_seconds,
                        siteId=siteId,
                        sessionId=sessionId,
                    )

                _LOGGER.warning("Received empty transcription")

                # Empty transcription
                return AsrTextCaptured(
                    text="", likelihood=0, seconds=0, siteId=siteId, sessionId=sessionId
                )
        except Exception as e:
            _LOGGER.exception("transcribe")
            return AsrError(
                error=str(e),
                context=repr(self.transcriber),
                siteId=siteId,
                sessionId=sessionId,
            )

    def handle_train(
        self, train: AsrTrain, siteId: str = "default"
    ) -> typing.Union[AsrTrainSuccess, AsrError]:
        """Re-trains ASR system"""
        try:
<<<<<<< HEAD
            if not self.base_dictionaries:
                _LOGGER.warning(
                    "No base dictionaries provided. Training will likely fail."
=======
            graph = rhasspynlu.json_to_graph(train.graph_dict)

            # Generate counts
            intent_counts = rhasspynlu.get_intent_ngram_counts(graph)

            # pylint: disable=W0511
            # TODO: Balance counts

            # Use mitlm to create language model
            vocabulary: typing.Set[str] = set()

            with tempfile.NamedTemporaryFile(mode="w") as lm_file:

                # Create ngram counts
                with tempfile.NamedTemporaryFile(mode="w") as count_file:
                    for ngram_count in intent_counts.values():
                        for ngram, count in ngram_count.items():
                            # word [word] ... <TAB> count
                            print(*ngram, "\t", count, file=count_file)

                    count_file.seek(0)
                    with tempfile.NamedTemporaryFile(mode="w+") as vocab_file:
                        ngram_command = [
                            "estimate-ngram",
                            "-order",
                            "3",
                            "-counts",
                            count_file.name,
                            "-write-lm",
                            lm_file.name,
                            "-write-vocab",
                            vocab_file.name,
                        ]

                        _LOGGER.debug(ngram_command)
                        subprocess.check_call(ngram_command)

                        # Extract vocabulary
                        vocab_file.seek(0)
                        for line in vocab_file:
                            line = line.strip()
                            if not line.startswith("<"):
                                vocabulary.add(line)

                # Write dictionary
                if vocabulary:

                    # Load base dictionaries
                    pronunciations: typing.Dict[str, typing.List[str]] = {}

                    for base_dict_path in self.base_dictionaries:
                        _LOGGER.debug("Loading base dictionary from %s", base_dict_path)
                        with open(base_dict_path, "r") as base_dict_file:
                            rhasspyasr.utils.read_dict(
                                base_dict_file, word_dict=pronunciations
                            )

                    with tempfile.NamedTemporaryFile(mode="w") as dict_file:
                        missing_words: typing.Set[str] = set()

                        # Look up each word
                        for word in vocabulary:
                            word_phonemes = pronunciations.get(word)
                            if not word_phonemes:
                                # Add to missing word list
                                _LOGGER.warning("Missing word '%s'", word)
                                missing_words.add(word)
                                continue

                            # Write CMU format
                            for i, phonemes in enumerate(word_phonemes):
                                if i == 0:
                                    print(word, phonemes, file=dict_file)
                                else:
                                    print(f"{word}({i+1})", phonemes, file=dict_file)

                        if missing_words:
                            # Fail if no g2p model is available
                            if not self.g2p_model:
                                raise MissingWordPronunciationsException(
                                    list(missing_words)
                                )

                            # Guess word pronunciations
                            _LOGGER.debug(
                                "Guessing pronunciations for %s", missing_words
                            )
                            with tempfile.NamedTemporaryFile(mode="w") as wordlist_file:
                                # pylint: disable=W0511
                                # TODO: Handle casing
                                print(*missing_words, file=wordlist_file, sep="\n")

                                wordlist_file.seek(0)
                                g2p_command = [
                                    "phonetisaurus-apply",
                                    "--model",
                                    str(self.g2p_model),
                                    "--word_list",
                                    wordlist_file.name,
                                    "--nbest",
                                    "1",
                                ]

                                _LOGGER.debug(g2p_command)
                                g2p_lines = subprocess.check_output(
                                    g2p_command, universal_newlines=True
                                ).splitlines()
                                for line in g2p_lines:
                                    line = line.strip()
                                    if line:
                                        word, *parts = line.split()
                                        phonemes = " ".join(parts).strip()
                                        print(word.strip(), phonemes, file=dict_file)

                        # -----------------------------------------------------

                        # Copy dictionary
                        dict_file.seek(0)
                        shutil.copy(dict_file.name, self.transcriber.dictionary)
                        _LOGGER.debug(
                            "Wrote dictionary to %s", str(self.transcriber.dictionary)
                        )

                # -------------------------------------------------------------

                # Copy language model
                lm_file.seek(0)
                shutil.copy(lm_file.name, self.transcriber.language_model)
                _LOGGER.debug(
                    "Wrote language model to %s", str(self.transcriber.language_model)
>>>>>>> 8d36d868
                )

            # Generate dictionary/language model
            rhasspyasr_pocketsphinx.train(
                train.graph_dict,
                self.dictionary,
                self.language_model,
                self.base_dictionaries,
                dictionary_word_transform=self.dictionary_word_transform,
                g2p_model=self.g2p_model,
                g2p_word_transform=self.g2p_word_transform,
            )

            _LOGGER.debug("Re-loading transcriber")
            self.transcriber = self.make_transcriber()

            return AsrTrainSuccess(id=train.id)
        except Exception as e:
            _LOGGER.exception("handle_train")
            return AsrError(
                error=str(e),
                context=repr(self.transcriber),
                siteId=siteId,
                sessionId=train.id,
            )

    def handle_pronounce(
        self, pronounce: G2pPronounce
    ) -> typing.Union[G2pPhonemes, G2pError]:
        """Looks up or guesses word pronunciation(s)."""
        try:
            result = G2pPhonemes(
                id=pronounce.id, siteId=pronounce.siteId, sessionId=pronounce.sessionId
            )

            # Load base dictionaries
            pronunciations: typing.Dict[str, typing.List[typing.List[str]]] = {}

            for base_dict_path in self.base_dictionaries:
                _LOGGER.debug("Loading base dictionary from %s", base_dict_path)
                with open(base_dict_path, "r") as base_dict_file:
                    rhasspyasr_pocketsphinx.read_dict(
                        base_dict_file, word_dict=pronunciations
                    )

            # Try to look up in dictionary first
            missing_words: typing.Set[str] = set()
            if pronunciations:
                for word in pronounce.words:
                    # Handle case transformation
                    if self.dictionary_word_transform:
                        word = self.dictionary_word_transform(word)

                    word_prons = pronunciations.get(word)
                    if word_prons:
                        # Use dictionary pronunciations
                        result.wordPhonemes[word] = [
                            G2pPronunciation(phonemes=p, guessed=False)
                            for p in word_prons
                        ]
                    else:
                        # Will have to guess later
                        missing_words.add(word)
            else:
                # All words must be guessed
                missing_words.update(pronounce.words)

            if missing_words:
                if self.g2p_model:
                    _LOGGER.debug("Guessing pronunciations of %s", missing_words)
                    guesses = rhasspyasr_pocketsphinx.guess_pronunciations(
                        missing_words,
                        self.g2p_model,
                        g2p_word_transform=self.g2p_word_transform,
                        num_guesses=pronounce.numGuesses,
                    )

                    # Add guesses to result
                    for guess_word, guess_phonemes in guesses:
                        result_phonemes = result.wordPhonemes.get(guess_word) or []
                        result_phonemes.append(
                            G2pPronunciation(phonemes=guess_phonemes, guessed=True)
                        )
                        result.wordPhonemes[guess_word] = result_phonemes
                else:
                    _LOGGER.warning("No g2p model. Cannot guess pronunciations.")

            return result
        except Exception as e:
            _LOGGER.exception("handle_pronounce")
            return G2pError(
                error=str(e),
                context=repr(self.transcriber),
                siteId=pronounce.siteId,
                sessionId=pronounce.id,
            )

    # -------------------------------------------------------------------------

    def on_connect(self, client, userdata, flags, rc):
        """Connected to MQTT broker."""
        try:
            topics = [
                AsrToggleOn.topic(),
                AsrToggleOff.topic(),
                AsrStartListening.topic(),
                AsrStopListening.topic(),
                G2pPronounce.topic(),
            ]

            if self.audioframe_topics:
                # Specific siteIds
                topics.extend(self.audioframe_topics)
            else:
                # All siteIds
                topics.append(AudioFrame.topic(siteId="+"))

            if self.siteIds:
                # Specific siteIds
                topics.extend(
                    [AsrTrain.topic(siteId=siteId) for siteId in self.siteIds]
                )
            else:
                # All siteIds
                topics.append(AsrTrain.topic(siteId="+"))

            for topic in topics:
                self.client.subscribe(topic)
                _LOGGER.debug("Subscribed to %s", topic)
        except Exception:
            _LOGGER.exception("on_connect")

    def on_message(self, client, userdata, msg):
        """Received message from MQTT broker."""
        try:
            if not msg.topic.endswith("/audioFrame"):
                _LOGGER.debug("Received %s byte(s) on %s", len(msg.payload), msg.topic)

            # Check enable/disable messages
            if msg.topic == AsrToggleOn.topic():
                json_payload = json.loads(msg.payload or "{}")
                if self._check_siteId(json_payload):
                    self.enabled = True
                    _LOGGER.debug("Enabled")
            elif msg.topic == AsrToggleOn.topic():
                json_payload = json.loads(msg.payload or "{}")
                if self._check_siteId(json_payload):
                    self.enabled = False
                    _LOGGER.debug("Disabled")

            if not self.enabled:
                # Disabled
                return

            if AudioFrame.is_topic(msg.topic):
                # Check siteId
                if (not self.audioframe_topics) or (
                    msg.topic in self.audioframe_topics
                ):
                    # Add to all active sessions
                    if self.first_audio:
                        _LOGGER.debug("Receiving audio")
                        self.first_audio = False

                    siteId = AudioFrame.get_siteId(msg.topic)
                    for result in self.handle_audio_frame(msg.payload, siteId=siteId):
                        self.publish(result)

            elif msg.topic == AsrStartListening.topic():
                # hermes/asr/startListening
                json_payload = json.loads(msg.payload)
                if self._check_siteId(json_payload):
                    self.start_listening(AsrStartListening(**json_payload))
            elif msg.topic == AsrStopListening.topic():
                # hermes/asr/stopListening
                json_payload = json.loads(msg.payload)
                if self._check_siteId(json_payload):
                    for result in self.stop_listening(AsrStopListening(**json_payload)):
                        self.publish(result)
            elif AsrTrain.is_topic(msg.topic):
                # rhasspy/asr/<siteId>/train
                siteId = AsrTrain.get_siteId(msg.topic)
                if (not self.siteIds) or (siteId in self.siteIds):
                    json_payload = json.loads(msg.payload)
                    result = self.handle_train(AsrTrain(**json_payload), siteId=siteId)
                    self.publish(result)
            elif msg.topic == G2pPronounce.topic():
                # rhasspy/g2p/pronounce
                json_payload = json.loads(msg.payload or "{}")
                if self._check_siteId(json_payload):
                    result = self.handle_pronounce(G2pPronounce(**json_payload))
                    self.publish(result)
        except Exception:
            _LOGGER.exception("on_message")

    def publish(self, message: Message, **topic_args):
        """Publish a Hermes message to MQTT."""
        try:
            _LOGGER.debug("-> %s", message)
            topic = message.topic(**topic_args)
            payload = json.dumps(attr.asdict(message))
            _LOGGER.debug("Publishing %s char(s) to %s", len(payload), topic)
            self.client.publish(topic, payload)
        except Exception:
            _LOGGER.exception("on_message")

    # -------------------------------------------------------------------------

    def _check_siteId(self, json_payload: typing.Dict[str, typing.Any]) -> bool:
        if self.siteIds:
            return json_payload.get("siteId", "default") in self.siteIds

        # All sites
        return True

    # -------------------------------------------------------------------------

    def _convert_wav(self, wav_data: bytes) -> bytes:
        """Converts WAV data to required format with sox. Return raw audio."""
        return subprocess.run(
            [
                "sox",
                "-t",
                "wav",
                "-",
                "-r",
                str(self.sample_rate),
                "-e",
                "signed-integer",
                "-b",
                str(self.sample_width * 8),
                "-c",
                str(self.channels),
                "-t",
                "raw",
                "-",
            ],
            check=True,
            stdout=subprocess.PIPE,
            input=wav_data,
        ).stdout

    def maybe_convert_wav(self, wav_bytes: bytes) -> bytes:
        """Converts WAV data to required format if necessary. Returns raw audio."""
        with io.BytesIO(wav_bytes) as wav_io:
            with wave.open(wav_io, "rb") as wav_file:
                if (
                    (wav_file.getframerate() != self.sample_rate)
                    or (wav_file.getsampwidth() != self.sample_width)
                    or (wav_file.getnchannels() != self.channels)
                ):
                    # Return converted wav
                    return self._convert_wav(wav_bytes)

                # Return original audio
                return wav_file.readframes(wav_file.getnframes())<|MERGE_RESOLUTION|>--- conflicted
+++ resolved
@@ -30,22 +30,7 @@
 # -----------------------------------------------------------------------------
 
 
-<<<<<<< HEAD
-@attr.s
-=======
-class MissingWordPronunciationsException(Exception):
-    """Raised when missing word pronunciations and no g2p model."""
-
-    def __init__(self, words: typing.List[str]):
-        super().__init__(self)
-        self.words = words
-
-    def __repr__(self):
-        return f"Missing pronunciations for: {self.words}"
-
-
 @attr.s(auto_attribs=True)
->>>>>>> 8d36d868
 class SessionInfo:
     """Information about an open session."""
 
@@ -237,11 +222,11 @@
     ) -> typing.Union[AsrTrainSuccess, AsrError]:
         """Re-trains ASR system"""
         try:
-<<<<<<< HEAD
             if not self.base_dictionaries:
                 _LOGGER.warning(
                     "No base dictionaries provided. Training will likely fail."
-=======
+                )
+
             graph = rhasspynlu.json_to_graph(train.graph_dict)
 
             # Generate counts
@@ -372,7 +357,6 @@
                 shutil.copy(lm_file.name, self.transcriber.language_model)
                 _LOGGER.debug(
                     "Wrote language model to %s", str(self.transcriber.language_model)
->>>>>>> 8d36d868
                 )
 
             # Generate dictionary/language model
